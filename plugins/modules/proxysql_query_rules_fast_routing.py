--- conflicted
+++ resolved
@@ -421,15 +421,8 @@
         try:
             existing_rules = query_rule.check_rule_cfg_exists(cursor)
             if existing_rules > 0:
-<<<<<<< HEAD
                 if existing_rules == 1 or query_rule.force_delete:
                     query_rule.delete_rule(module.check_mode, result, cursor)
-=======
-                if existing_rules == 1 or proxysql_query_rule_fast_routing.force_delete:
-                    proxysql_query_rule_fast_routing.delete_rule(module.check_mode,
-                                                                 result,
-                                                                 cursor)
->>>>>>> 7acc4155
                 else:
                     module.fail_json(
                         msg=("Operation would delete multiple rules" +
