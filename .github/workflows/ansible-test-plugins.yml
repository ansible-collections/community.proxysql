--- conflicted
+++ resolved
@@ -24,15 +24,9 @@
     strategy:
       matrix:
         ansible:
-<<<<<<< HEAD
-          - stable-2.14
-          - stable-2.15
-          - stable-2.16
-=======
           - stable-2.15
           - stable-2.16
           - stable-2.17
->>>>>>> 60e0c899
           - devel
     steps:
       - name: Perform sanity testing
@@ -51,37 +45,22 @@
         proxysql:
           - 2.6.3
         ansible:
-<<<<<<< HEAD
-          - stable-2.14
-          - stable-2.15
-          - stable-2.16
-=======
           - stable-2.15
           - stable-2.16
           - stable-2.17
->>>>>>> 60e0c899
           - devel
         python:
           - 3.9
         include:
-<<<<<<< HEAD
-          - python: 3.9
-            ansible: "stable-2.14"
-            proxysql: 2.3.2
-=======
->>>>>>> 60e0c899
           - python: "3.10"
             ansible: "stable-2.15"
             proxysql: 2.4.4
           - python: 3.12
             ansible: "stable-2.16"
             proxysql: 2.5.5
-<<<<<<< HEAD
-=======
           - python: 3.12
             ansible: "stable-2.17"
             proxysql: 2.6.3
->>>>>>> 60e0c899
 
 
     steps:
